--- conflicted
+++ resolved
@@ -37,11 +37,7 @@
         public void It_Returns_A_NurbsBase()
         {
             // Act
-<<<<<<< HEAD
             NurbsBase NurbsBase = NurbsCurveCollection.NurbsBasePlanarExample();
-=======
-            NurbsBase NurbsBase = NurbsBaseCollection.NurbsPlanarExample();
->>>>>>> 00b81f06
 
             // Assert
             NurbsBase.Should().NotBeNull();
@@ -80,35 +76,22 @@
         public void It_Returns_True_If_A_NurbsBase_Is_Closed()
         {
             // Assert
-<<<<<<< HEAD
             NurbsCurveCollection.NurbsBaseWithStartingAndEndPointOverlapping().IsClosed().Should().BeTrue();
             NurbsCurveCollection.PeriodicClosedNurbsBase().IsClosed().Should().BeTrue();
-=======
-            NurbsBaseCollection.NurbsWithStartingAndEndPointOverlapping().IsClosed.Should().BeTrue();
-            NurbsBaseCollection.PeriodicClosedNurbs().IsClosed.Should().BeTrue();
->>>>>>> 00b81f06
         }
 
         [Fact]
         public void It_Returns_True_If_A_NurbsBase_Is_Periodic()
         {
             // Assert
-<<<<<<< HEAD
             NurbsCurveCollection.PeriodicClosedNurbsBase().IsPeriodic().Should().BeTrue();
-=======
-            NurbsBaseCollection.PeriodicClosedNurbs().IsPeriodic.Should().BeTrue();
->>>>>>> 00b81f06
         }
 
         [Fact]
         public void It_Returns_A_NurbsBase_Evaluated_With_A_List_Of_Weights()
         {
             // Act
-<<<<<<< HEAD
             NurbsBase NurbsBase = NurbsCurveCollection.NurbsBasePtsAndWeightsExample();
-=======
-            NurbsBase NurbsBase = NurbsBaseCollection.NurbsPtsAndWeightsExample();
->>>>>>> 00b81f06
 
             // Assert
             NurbsBase.Should().NotBeNull();
@@ -133,13 +116,8 @@
         public void It_Returns_The_Bounding_Box_Of_A_Planar_Curve()
         {
             // Arrange
-<<<<<<< HEAD
             NurbsBase crv0 = NurbsCurveCollection.NurbsBaseCubicBezierPlanar();
             NurbsBase crv1 = NurbsCurveCollection.NurbsBaseQuadraticBezierPlanar();
-=======
-            NurbsBase crv0 = NurbsBaseCollection.NurbsCubicBezierPlanar();
-            NurbsBase crv1 = NurbsBaseCollection.NurbsQuadraticBezierPlanar();
->>>>>>> 00b81f06
 
             var expectedPtMin0 = new Point3(0, 0, 0);
             var expectedPtMax0 = new Point3(2, 0.444444, 0);
@@ -163,13 +141,8 @@
         public void It_Returns_The_Bounding_Box_Of_A_3D_Nurbs_Curve()
         {
             // Arrange
-<<<<<<< HEAD
             NurbsBase crv0 = NurbsCurveCollection.NurbsBase3DExample();
             NurbsBase crv1 = NurbsCurveCollection.NurbsBaseQuadratic3DBezier();
-=======
-            NurbsBase crv0 = NurbsBaseCollection.Nurbs3DExample();
-            NurbsBase crv1 = NurbsBaseCollection.NurbsBaseQuadratic3DBezier();
->>>>>>> 00b81f06
 
             var expectedPtMin0 = new Point3(0, 0.5555556, 0);
             var expectedPtMax0 = new Point3(4.089468, 5, 5);
@@ -197,11 +170,7 @@
             Point3 expectedPtMax = new Point3(4.354648, 5, 3.333333);
 
             // Act
-<<<<<<< HEAD
             BoundingBox bBox = NurbsCurveCollection.PeriodicClosedNurbsBase().GetBoundingBox();
-=======
-            BoundingBox bBox = NurbsBaseCollection.PeriodicClosedNurbs().GetBoundingBox();
->>>>>>> 00b81f06
 
             // Assert
             bBox.Max.DistanceTo(expectedPtMax).Should().BeLessThan(GSharkMath.MaxTolerance);
@@ -212,11 +181,7 @@
         public void It_Transforms_A_NurbsBase_By_A_Given_Matrix()
         {
             // Arrange
-<<<<<<< HEAD
             var curve = NurbsCurveCollection.NurbsBasePlanarExample();
-=======
-            var curve = NurbsBaseCollection.NurbsPlanarExample();
->>>>>>> 00b81f06
             var transform = Transform.Translation(new Vector3(-10, 20, 0));
 
             // Act
@@ -233,11 +198,7 @@
         public void It_Returns_A_NurbsBase_With_Clamped_End()
         {
             // Arrange
-<<<<<<< HEAD
             NurbsBase curve = NurbsCurveCollection.PeriodicClosedNurbsBase();
-=======
-            NurbsBase curve = NurbsBaseCollection.PeriodicClosedNurbs();
->>>>>>> 00b81f06
 
             // Act
             NurbsBase curveClamped = curve.ClampEnds();
@@ -265,13 +226,8 @@
             Vector3 expectedXDir1 = new Vector3(-0.690371, -0.162782, -0.704905);
 
             // Act
-<<<<<<< HEAD
             Plane frame0 = NurbsCurveCollection.NurbsBase3DExample().PerpendicularFrameAt(t0);
             Plane frame1 = NurbsCurveCollection.NurbsBase3DExample().PerpendicularFrameAt(t1);
-=======
-            Plane frame0 = NurbsBaseCollection.Nurbs3DExample().PerpendicularFrameAt(t0);
-            Plane frame1 = NurbsBaseCollection.Nurbs3DExample().PerpendicularFrameAt(t1);
->>>>>>> 00b81f06
 
             // Assert
             frame0.Origin.EpsilonEquals(expectedPlaneOrigin0, GSharkMath.MinTolerance).Should().BeTrue();
@@ -289,11 +245,7 @@
             Vector3 expectedCurvature = new Vector3(1.044141, 0.730898, 0.730898);
 
             // Act
-<<<<<<< HEAD
             Vector3 curvature = NurbsCurveCollection.NurbsBase3DExample().CurvatureAt(0.25);
-=======
-            Vector3 curvature = NurbsBaseCollection.Nurbs3DExample().CurvatureAt(0.25);
->>>>>>> 00b81f06
 
             // Assert
             (curvature.Length - expectedRadiusLength).Should().BeLessThan(GSharkMath.MinTolerance);
@@ -337,7 +289,6 @@
         }
 
         [Fact]
-<<<<<<< HEAD
         public void It_Returns_A_Curve_Parameter_At_A_Given_ChordLength_From_A_Starting_Curve_Parameter()
         {
             //Arrange
@@ -407,7 +358,9 @@
                 resultingChordLengths.Add(tempChordLength);
             }
             resultingChordLengths.All(x => (chordLength - x) <= GSharkMath.MinTolerance).Should().BeTrue();
-=======
+        }
+
+        [Fact]
         public void JoinCurve_Throw_An_Exception_If_The_Number_Of_Curves_Is_Insufficient()
         {
             // Arrange
@@ -545,7 +498,6 @@
             (expectedPt1 == pt1).Should().BeTrue();
             (expectedPt2 == pt2).Should().BeTrue();
             (expectedPt3 == pt3).Should().BeTrue();
->>>>>>> 00b81f06
         }
     }
 }