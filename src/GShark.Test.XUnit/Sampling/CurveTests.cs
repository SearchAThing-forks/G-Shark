--- conflicted
+++ resolved
@@ -116,11 +116,7 @@
         public void Divide_By_Number_Of_Segments_Returns_Points_And_Parameters_Along_Curve()
         {
             // Arrange
-<<<<<<< HEAD
             NurbsBase curve = NurbsCurveCollection.NurbsBasePlanarExample();
-=======
-            NurbsBase curve = NurbsBaseCollection.NurbsPlanarExample();
->>>>>>> 00b81f06
             double[] tValuesExpected = {
                     0,
                     0.12294074023135007,
@@ -151,11 +147,7 @@
         public void Divide_By_Length_Returns_Points_And_Parameters_Along_Curve()
         {
             // Arrange
-<<<<<<< HEAD
             NurbsBase curve = NurbsCurveCollection.NurbsBasePlanarExample();
-=======
-            NurbsBase curve = NurbsBaseCollection.NurbsPlanarExample();
->>>>>>> 00b81f06
             double[] tValuesExpected = {
                 0,
                 0.12294074023135007,
@@ -336,11 +328,7 @@
         public void AdaptiveSample_Returns_The_ControlPoints_If_Curve_Has_Grade_One()
         {
             // Arrange
-<<<<<<< HEAD
             List<Point3> locationPts = NurbsCurveCollection.NurbsBasePlanarExample().ControlPointLocations;
-=======
-            List<Point3> locationPts = NurbsBaseCollection.NurbsPlanarExample().ControlPointLocations;
->>>>>>> 00b81f06
             NurbsCurve curve = new NurbsCurve(locationPts, 1);
 
             // Act
@@ -395,11 +383,7 @@
         public void AdaptiveSample_Use_MaxTolerance_If_Tolerance_Is_Set_Less_Or_Equal_To_Zero()
         {
             // Act
-<<<<<<< HEAD
             (List<double> tValues, List<Point3> pts) = Curve.AdaptiveSample(NurbsCurveCollection.NurbsBasePlanarExample());
-=======
-            (List<double> tValues, List<Point3> pts) = Curve.AdaptiveSample(NurbsBaseCollection.NurbsPlanarExample());
->>>>>>> 00b81f06
 
             // Assert
             tValues.Should().NotBeEmpty();
